--- conflicted
+++ resolved
@@ -4,14 +4,8 @@
 import struct
 import uuid
 
-<<<<<<< HEAD
-from llsd.base import (_LLSD, LLSDBaseParser, LLSDSerializationError,
-                       _str_to_bytes, binary, is_integer, is_string,
-                       starts_with, uri, PY2, is_bytes, PY3SemanticBytes)
-=======
 from llsd.base import (_LLSD, LLSDBaseParser, LLSDSerializationError, BINARY_HEADER,
                        _str_to_bytes, binary, is_integer, is_string, uri)
->>>>>>> db460d6e
 
 
 class LLSDBinaryParser(LLSDBaseParser):
@@ -159,13 +153,9 @@
    :param something: a python object (typically a dict) to be serialized.
    :returns: Returns a LLSD binary formatted string.
     """
-<<<<<<< HEAD
     stream = io.BytesIO()
     write_binary(stream, something)
     return stream.getvalue()
-=======
-    return BINARY_HEADER + b'\n' + _format_binary_recurse(something)
->>>>>>> db460d6e
 
 
 def write_binary(stream, something):
