--- conflicted
+++ resolved
@@ -3,16 +3,9 @@
 import re
 import uuid
 
-<<<<<<< HEAD
-from llsd.base import (_LLSD, B, LLSDBaseFormatter, LLSDBaseParser, LLSDParseError,
-                       LLSDSerializationError, UnicodeType,
-                       _format_datestr, _parse_datestr, _str_to_bytes, binary,
-                       uri, PY2, is_bytes, PY3SemanticBytes)
-=======
 from llsd.base import (_LLSD, B, LLSDBaseFormatter, LLSDBaseParser, NOTATION_HEADER,
                        LLSDParseError, LLSDSerializationError, UnicodeType,
                        _format_datestr, _parse_datestr, _str_to_bytes, binary, uri)
->>>>>>> db460d6e
 
 _int_regex = re.compile(br"[-+]?\d+")
 _real_regex = re.compile(br"[-+]?(?:(\d+(\.\d*)?|\d*\.\d+)([eE][-+]?\d+)?)|[-+]?inf|[-+]?nan")
@@ -450,6 +443,19 @@
     return LLSDNotationFormatter().write(stream, something)
 
 
+def write_notation(stream, something):
+    """
+    Serialize to passed binary 'stream' a python object 'something' as
+    application/llsd+notation.
+
+    :param stream: a binary stream open for writing.
+    :param something: a python object (typically a dict) to be serialized.
+
+    See http://wiki.secondlife.com/wiki/LLSD#Notation_Serialization
+    """
+    return LLSDNotationFormatter().write(stream, something)
+
+
 def parse_notation(something):
     """
     This is the basic public interface for parsing llsd+notation.
